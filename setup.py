--- conflicted
+++ resolved
@@ -1,8 +1,8 @@
 import glob
 from setuptools import setup
 
+
 def findfiles(pat):
-    #return [x[10:] for x in glob.glob('latex2edx/' + pat)]
     return [x for x in glob.glob('share/' + pat)]
 
 data_files = [
@@ -37,16 +37,12 @@
                       'latex2dnd',
                       ],
     package_dir={'latex2edx': 'latex2edx'},
-<<<<<<< HEAD
-    package_data={ 'latex2edx': ['render/*',
-                                 'testtex/*',
-                                 'plastexpy/*.py',
-                                 'python_lib/*.py'] },
-=======
-    package_data={'latex2edx': ['render/*', 'testtex/*', 'plastexpy/*.py',
-                                'python_lib/*.py', 'latex2edx.js',
+    package_data={'latex2edx': ['render/*',
+                                'testtex/*',
+                                'plastexpy/*.py',
+                                'python_lib/*.py',
+                                'latex2edx.js',
                                 'latex2edx.css']},
->>>>>>> 00732be8
     # data_files = data_files,
     test_suite="latex2edx.test",
 )