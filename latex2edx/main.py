#!/usr/bin/env python

import datetime
import json
import optparse
import os
import re
import py_compile
import sys
import tempfile
import urllib
import xbundle
import pkg_resources

try:
    from collections import OrderedDict
except:
    from ordereddict import OrderedDict

from path import path  # needs path.py
from lxml import etree
from plastexit import plastex2xhtml
from abox import split_args_with_quoted_strings

# from logging import Logger

# -----------------------------------------------------------------------------

DEFAULT_CONFIG = {
    'problem_default_attributes': {
        'showanswer': 'closed',
        'rerandomize': 'never',
    }
}

# -----------------------------------------------------------------------------


def date_parse(datestr, retbad=False, verbose=True):
    '''
    Helpful general function for parsing dates.
    Returns datetime object, or None
    '''
    if not datestr:
        return None

    formats = ['%Y-%m-%dT%H:%M:%SZ',  # 2013-11-13T21:00:00Z
               '%Y-%m-%dT%H:%M:%S.%f',  # 2012-12-04T13:48:28.427430
               '%Y-%m-%dT%H:%M:%S.%f+00:00',  # 2013-12-15T18:33:32.378926+00:00
               '%Y-%m-%dT%H:%M:%S',
               '%Y-%m-%dT%H:%M',  # 2013-02-12T19:00
               '%Y-%m-%d %H:%M:%S',  # 2013-05-29 12:51:48
               '%Y-%m-%d',  # 2013-05-29
               '%B %d, %Y',  # February 25, 2013
               '%B %d, %H:%M, %Y',  # December 12, 22:00, 2012
               '%B %d, %Y, %H:%M',  # March 25, 2013, 22:00
               '%B %d %Y, %H:%M',  # January 2 2013, 22:00
               '%B %d %Y',  # March 13 2014
               '%B %d %H:%M, %Y',  # December 24 05:00, 2012
               ]

    for fmt in formats:
        try:
            dt = datetime.datetime.strptime(datestr, fmt)
            return dt
        except Exception:
            continue

    if verbose:
        print "--> Date %s unparsable" % datestr
    if retbad:
        return "Bad"
    return None

# -----------------------------------------------------------------------------


class latex2edx(object):
    '''
    latex2edx works in three stages:

    1. use plastex to convert .tex file to .xhtml, with special edX macros (via py & zpts)
    2. clean up .xhtml file and convert into single .xml file, "xbundle" format
    3. convert xbundle into directory with standard XML format files for edX

    This script can be run from any directory.
    '''

<<<<<<< HEAD
    DescriptorTags = ['course', 'chapter', 'sequential', 'vertical', 'html',
                      'problem', 'video', 'conditional', 'combinedopenended',
                      'randomize', 'discussion']
=======
    DescriptorTags = ['course', 'chapter', 'sequential', 'vertical', 'html', 'problem', 'video',
                      'conditional', 'combinedopenended', 'randomize', 'discussion', 'lti']
>>>>>>> 58d08df6

    def __init__(self,
                 fn,
                 fp=None,
                 extra_filters=None,
                 latex_string=None,
                 add_wrap=False,
                 extra_xml_filters=None,
                 verbose=False,
                 output_fn=None,
                 output_dir='',
                 do_merge=False,
                 imurl='images',
                 do_images=True,
                 update_policy=False,
                 suppress_policy=False,
                 suppress_verticals=False,
                 section_only=False,
                 xml_only=False,
                 units_only=False,
                 popup_flag=False,
                 allow_dirs=False,
                 ):
        '''
        extra_xml_filters = list of functions acting on XML, applied to XHTML
        '''

        if not output_dir:
            output_dir = os.path.abspath('.')
        self.output_dir = path(output_dir)
        imdir = self.output_dir / 'static/images'

        if do_images:  # make directories only if do_images
            if not os.path.exists(self.output_dir):
                os.mkdir(self.output_dir)
            if not os.path.exists(self.output_dir / 'static'):
                os.mkdir(self.output_dir / 'static')
            if not os.path.exists(imdir):
                os.mkdir(imdir)

        self.p2x = plastex2xhtml(fn, fp=fp, extra_filters=extra_filters,
                                 latex_string=latex_string,
                                 add_wrap=add_wrap,
                                 verbose=verbose,
                                 imdir=imdir,
                                 imurl=imurl,
                                 )
        self.p2x.convert()
        self.xhtml = self.p2x.xhtml
        self.do_merge = do_merge
        self.update_policy = update_policy
        self.suppress_policy = suppress_policy
        self.section_only = section_only
        self.suppress_verticals = suppress_verticals
        self.xml_only = xml_only
        self.units_only = units_only
        self.popup_flag = popup_flag
        self.verbose = verbose
        self.the_xml = None
        self.allow_dirs = allow_dirs

        if output_fn is None or not output_fn:
            if fn.endswith('.tex'):
                output_fn = fn[:-4] + '.xbundle'
            else:
                output_fn = fn + '.xbundle'
        self.output_fn = output_fn

        self.fix_filters = [self.fix_xhtml_descriptor_in_p,
                            self.fix_attrib_string,
                            self.add_url_names,
                            self.fix_table,
                            self.fix_table_p,
                            self.fix_latex_minipage_div,
                            self.handle_refs,
                            self.process_edxcite,
                            self.process_askta,
                            self.process_showhide,
                            self.process_edxxml,
                            self.process_dndtex,  # must come before process_include
                            self.process_include,
                            self.process_includepy,
                            self.process_video,
                            self.process_lti,
                            self.process_general_hint_system,
                            self.check_all_python_scripts,
                            self.handle_policy_settings,
                            ]
        if extra_xml_filters:
            self.fix_filters += extra_xml_filters

        self.URLNAMES = []

    def save_xml(self):
        '''
        Save XML file (as .xbundle, normally) to the output_fn
        '''
        open(self.output_fn, 'w').write(etree.tostring(self.xml, pretty_print=True))

    def export_sections_only(self):
        '''
        Export sequentials only (no course, no chapters).
        Also save the initial XML as the xbundle file
        '''
        self.save_xml()
        xb = xbundle.XBundle(force_studio_format=(not self.suppress_verticals), keep_urls=True)
        xb.dir = self.output_dir

        tags = ['sequential', 'problem', 'html', 'video']
        for tag in tags:
            print "    %s: %d" % (tag, len(self.xml.findall('.//%s' % tag)))

        for seq in self.xml.findall('.//sequential'):
            nprob = len(seq.findall('.//problem'))
            nhtml = len(seq.findall('.//html'))
            print "--> exporting sequential %s (%d problem, %d html)" % (seq.get('display_name', '<unknown display_name>'),
                                                                         nprob, nhtml)
            xb.add_descriptors(seq)
            xb.export_xml_to_directory(seq, dowrite=True)

    def export_units_only(self):
        '''
        Export units (problem, html, video) only (no course, no chapters).
        Also save the initial XML as the xbundle file
        '''
        self.save_xml()
        xb = xbundle.XBundle(force_studio_format=(not self.suppress_verticals), keep_urls=True)
        xb.dir = self.output_dir

        tags = ['problem', 'html', 'video']
        for tag in tags:
            print "    %s: %d" % (tag, len(self.xml.findall('.//%s' % tag)))

        for tag in tags:
            for unit in self.xml.findall('.//%s' % tag):
                print "--> exporting %s (%s) url_name=%s" % (unit.get('display_name', '<unknown display_name>'),
                                                             self.get_filename_and_linenum(unit),
                                                             unit.get('url_name', '<unknown>'),
                                                             )
                xb.add_descriptors(unit)
                xb.export_xml_to_directory(unit, dowrite=True)

    @property
    def xml(self):
        '''
        Compute our XML representation by parsing the XHTML from plastex into XML, then running it through
        all the fix_filters.

        Cache result, so we only do the computation once.
        '''
        if self.the_xml is None:
            xml = etree.fromstring(self.xhtml)
            for filter in self.fix_filters:
                filter(xml)
            self.the_xml = xml
        return self.the_xml

    def convert(self):
        '''
        Convert xhtml to xbundle and then xbundle to directory of XML files.
        if self.do_merge then do not overwrite course files; attempt to merge them.
        '''
        if self.section_only and self.xml_only:
            print "Saving XML to file %s" % self.output_fn
            return self.save_xml()

        if self.section_only:
            # if section_only then only export edXsections (sequentials)
            return self.export_sections_only()

        if self.units_only:
            return self.export_units_only()

        self.xhtml2xbundle()
        self.xb.save(self.output_fn)
        print "xbundle generated (%s): " % self.output_fn
        tags = ['chapter', 'sequential', 'problem', 'html', 'video', 'lti']
        for tag in tags:
            print "    %s: %d" % (tag, len(self.xb.course.findall('.//%s' % tag)))
        if self.xml_only:
            print "Saved xbundle XML to file %s" % self.output_fn
            return
        self.xb.export_to_directory(self.output_dir, xml_only=True)
        print "Course exported to %s/" % self.output_dir

        if self.do_merge and self.xb.overwrite_files:
            self.merge_course()

    def merge_course(self):
        print "    merging files %s" % self.xb.overwrite_files
        for fn in self.xb.overwrite_files:
            if str(fn).endswith('course.xml.new'):
                # course.xml shouldn't need merging
                os.unlink(fn)
            else:
                newcourse = etree.parse(open(fn)).getroot()
                oldfn = fn[:-4]
                oldcourse = etree.parse(open(oldfn)).getroot()
                oldchapters = [x.get('url_name') for x in oldcourse]
                newchapters = []
                for chapter in newcourse:
                    if chapter.get('url_name') in oldchapters:
                        continue  # already in old course, skip
                    oldcourse.append(chapter)  # wasn't in old course, move it there
                    newchapters.append(chapter.get('url_name'))
                self.xb.write_xml_file(oldfn, oldcourse, force_overwrite=True)
                os.unlink(fn)
                print "    added new chapters %s" % newchapters

    def xhtml2xbundle(self):
        '''
        Convert XHTML output of PlasTeX to an edX xbundle file.
        Use lxml to parse the XML and extract the desired parts.
        '''
        xml = self.xml
        no_overwrite = ['course'] if self.do_merge else []
        xb = xbundle.XBundle(force_studio_format=(not self.suppress_verticals), keep_urls=True,
                             no_overwrite=no_overwrite)
        xb.KeepTogetherTags = ['sequential', 'vertical', 'conditional']
        course = xml.find('.//course')
        if course is not None:
            xb.set_course(course)
        self.xb = xb
        return xb

    def handle_policy_settings(self, tree):
        '''
        Policy settings are those normally stored in the policies/semester/policy.json
        file.  These include

        - start       : start date
        - end         : end date
        - due         : due date
        - graded      : true/false for graded or not
        - showanswer  : when to allow "show answer"
        - format      : 'grading format' - ie which collection graded components to be part of

        We (optionally) strip these settings from the XML, and (optionally) save them
        in the policy.json file, by updating that file (and not removing other info there).
        '''
        if (not self.suppress_policy) and (not self.update_policy):
            return

        def fixdate(dtin):
            dt = date_parse(dtin)
            if dt is None:
                print "--> Error: bad date '%s' given for policy setting" % dtin
                raise
            return dt.strftime('%Y-%m-%dT%H:%M')

        def makebool(x):
            if 'true' in x.lower():
                return 'true'
            elif 'false' in x.lower():
                return 'false'
            print "--> Warning: in policy settings turning %s in to false" % x
            return 'false'

        policy_settings = {'start': fixdate, 'end': fixdate, 'due': fixdate,
                           'graded': makebool, 'showanswer': None, 'format': None}

        if self.update_policy:
            course = tree.find('.//course')
            semester = course.get('semester', course.get('url_name'))
            policydir = self.output_dir / 'policies' / semester
            if not policydir.exists():
                print "--> Creating directory %s" % policydir
                os.system('mkdir -p "%s"' % policydir)
            policyfile = policydir / 'policy.json'
            if not policyfile.exists():
                print "--> No existing policy.json, creating default"
                policy = OrderedDict()
                policy["course/%s" % semester] = OrderedDict(
                    start="2012-06-02T02:00",
                    end="2012-08-12T00:00",
                )
            else:
                policy = json.load(open(policyfile), object_pairs_hook=OrderedDict)

            def copy_settings(elem, policy):
                key = "%s/%s" % (elem.tag, elem.get('url_name'))
                if key not in policy:
                    policy[key] = OrderedDict()
                for setting, ffun in policy_settings.items():
                    val = elem.get(setting, None)
                    if val is not None:
                        if ffun is None:
                            sval = val
                        else:
                            try:
                                sval = ffun(val)
                            except Exception:
                                msg = "Error processing element %s in %s" % (elem.tag, self.get_filename_and_linenum(elem))
                                raise Exception(msg)
                        policy[key][setting] = sval

            copy_settings(course, policy)		    # do course first

            for chapter in tree.findall('.//chapter'):
                copy_settings(chapter, policy)
                for sequential in chapter.findall('.//sequential'):
                    copy_settings(sequential, policy)

            with open(policyfile, 'w') as fp:
                fp.write(json.dumps(policy, indent=2))

        def suppress_policy_settings(elem):
            for setting in policy_settings:
                if setting in elem.keys():
                    elem.attrib.pop(setting)

        if self.suppress_policy or self.update_policy:
            for chapter in tree.findall('.//chapter'):
                suppress_policy_settings(chapter)
                for sequential in chapter.findall('.//sequential'):
                    suppress_policy_settings(sequential)

    @staticmethod
    def fix_table(tree):
        '''
        Force tables to have table-layout: auto, no borders on table data
        '''
        for table in tree.findall('.//table'):
            table.set('style', 'table-layout:auto')
            for td in table.findall('.//td'):
                newstyle = td.get('style', '')
                if newstyle:
                    newstyle += '; '
                newstyle += 'border:none'
                td.set('style', newstyle)

    @staticmethod
    def fix_table_p(tree):
        '''
        Force "tabular" tables to not have <p> as top-level within <td>.
        Those <p> mess up table spacing.
        '''
        for table in tree.findall('.//table[@class="tabular"]'):
            for td in table.findall('.//td'):
                if not len(td):
                    continue
                tdtop = td[0]
                if tdtop.tag == 'p':
                    for elem in tdtop:
                        tdtop.addprevious(elem)
                td.text = (td.text or '') + tdtop.text
                td.remove(tdtop)

    @staticmethod
    def fix_latex_minipage_div(tree):
        '''
        latex minipages turn into things like <div style="width:216.81pt" class="minipage">...</div>
        but inline math inside does not render properly.  So change div to text.
        '''
        for div in tree.findall('.//div[@class="minipage"]'):
            div.tag = 'text'

    def set_tmploc(self, tree, locstr):
        '''
        Create a tmploc attribute (if none exists) for the elements:
          tocref, toclabel, ref, label, index,
          table class="equation", table class="eqnarray",
          div class="figure"
        so as to later be able to reference these items by addressing their
        location.
        '''
        for elem in tree.xpath('.//tocref|.//toclabel|.//label|'
                               './/table[@class="equation"]|'
                               './/table[@class="eqnarray"]|'
                               './/div[@class="figure"]|'
                               './/ref|.//index'):
            if elem.get('tmploc') is None:
                elem.set('tmploc', locstr)

    def handle_refs(self, tree):
        '''
        Process references to sections of content -- create section numbering and
        reference should be a link that opens in a new tab to the desired component.
        If the --popups option is specified, equations and figure references open a new window.
        '''
        if self.section_only:
            return
        if self.units_only:
            return
        # EVH: Build course map from tree.
        course = tree.find('.//course')
        if course is None:
            return
        cnumber = course.get('number')
        # EVH: Navigate course and set a 'tmploc' attribute with location for desired items
        maplist = []  # ['loc. str.']
        mapdict = {}  # {'location str.':['URL','display_name','refnum']}
        chapnum = 0
        chapref = seqref = vertref = '0'
        for chapter in tree.findall('.//chapter'):
            chapnum += 1
            if chapter.get('refnum') is not None:
                chapref = chapter.get('refnum')
                seqref = vertref = '0'
            chapurl = chapter.get('url_name')
            locstr = '{}'.format(chapnum)
            maplist.append(locstr)
            mapdict[locstr] = [
                '{}'.format(chapurl),
                chapter.get('display_name'), chapref]
            labels = [
                chapter.find('./p/label'), chapter.find('./label'),
                chapter.find('./p/toclabel'), chapter.find('./toclabel')]
            for label in labels:
                if label is not None:
                    label.set('tmploc', locstr + '.0')
            seqnum = 0
            for child1 in chapter:
                if child1.tag == 'p' and (child1.find('./') is not None):
                    seq = child1[0]
                else:
                    seq = child1
                if seq.tag not in ['sequential', 'vertical', 'section']:
                    continue
                seqnum += 1
                if seq.get('refnum') is not None:
                    seqref = seq.get('refnum')
                    vertref = '0'
                sequrl = seq.get('url_name')
                locstr = '{}.{}'.format(chapnum, seqnum)
                maplist.append(locstr)
                mapdict[locstr] = [
                    '{}/{}'.format(chapurl, sequrl),
                    seq.get('display_name'), '.'.join([chapref, seqref])]
                labels = [
                    seq.find('./p/label'), seq.find('./label'),
                    seq.find('./p/toclabel'), seq.find('./toclabel')]
                for label in labels:
                    if label is not None:
                        label.set('tmploc', locstr + '.0')
                if seqnum == 1:
                    mapdict['{}'.format(chapnum)][0] = (
                        '{}/{}/1'.format(chapurl, sequrl))
                vertnum = 0
                for child2 in seq:
                    if child2.tag == 'p' and (child2.find('./') is not None):
                        vert = child2.find('./')
                    else:
                        vert = child2
                    if vert.tag not in ['sequential', 'vertical', 'section',
                                        'problem', 'html']:
                        continue
                    vertnum += 1
                    if vert.get('refnum') is not None:
                        vertref = vert.get('refnum')
                    locstr = '{}.{}.{}'.format(chapnum, seqnum, vertnum)
                    maplist.append(locstr)
                    mapdict[locstr] = [
                        '{}/{}/{}'.format(chapurl, sequrl, vertnum),
                        vert.get('display_name'),
                        '.'.join([chapref, seqref, vertref])]
                    labels = [
                        vert.find('./p/label'), vert.find('./label'),
                        vert.find('./p/toclabel'), vert.find('./toclabel')]
                    for label in labels:
                        if label is not None:
                            label.set('tmploc', locstr + '.0')
                    self.set_tmploc(vert, locstr)
                locstr = '.'.join(locstr.split('.')[:-1])
                self.set_tmploc(seq, locstr)
            locstr = '.'.join(locstr.split('.')[:-1])
            self.set_tmploc(chapter, locstr)
        # EVH 01-13-15: tmploc assignment added at course level
        self.set_tmploc(course, '0')
        mapdict['0'] = ['#', cnumber, '0']
        # EVH: Handle figure references. Search for labels and build dictionary
        figdict = {}  # {'figlabel':'fignum'}
        figattrib = {}  # {'figlabel':{'attrib':'value'}}
        for fig in tree.findall('.//div[@class="figure"]'):
            locstr = fig.attrib.pop('tmploc')
            # Retrieve Figure number if it is captioned
            caption = fig.find('.//div[@class="caption"]/b')
            if caption is not None:
                fignum = caption.text.split(' ')[1]
            figlabel = None
            label = fig.find('.//label')
            if label is not None:
                figlabel = label.text
                figdict[figlabel] = fignum
                plabel = label.getparent()
                if plabel.tag == 'p':  # TODO: Find a clean way to build eTree
                    label = plabel
                    plabel = plabel.getparent()
                plabel.remove(label)
            if figlabel is not None:
                # CHAD: for multi-image figures, collect all the image names
                # TODO: Find example and investigate how to refine (as above)
                fig.set('id', 'fig{}'.format(fignum))
                figattrib[figlabel] = {
                    'href': '{}#fig{}'.format(mapdict[locstr][0], fignum),
                    'onClick': 'location.reload()'}
                if self.popup_flag:
                    imgsrcs = []
                    for img in fig.findall('.//img'):
                        imgsrc = img.get('src')
                        imgsrcs.append(imgsrc)
                    if len(imgsrcs) == 1:  # single image figure
                        figfile = imgsrcs[0]
                        # TODO: Find a way to resize popup window to the figure
                        figattrib[figlabel] = {
                            'href': '{}'.format(figfile),
                            'onClick': ("window.open(this.href, \'{}\',"
                                        "\'width=400,height=200\',"
                                        "\'toolbar=1\'); return false;".
                                        format(cnumber))}
                    else:  # multi-image figure
                        htmlbodycontent = ""
                        for figfile in imgsrcs:
                            htmlbodycontent += (
                                "<img src=\"{}\" width=\"400\""
                                "height=\"200\">".format(figfile))
                        htmlstr = (
                            "\'<html><head></head><body>{}</body></html>\'".
                            format(htmlbodycontent))
                        figattrib[figlabel] = {
                            'onClick': ("return newWindow({}, 'Figure {}');".
                                        format(htmlstr, fignum)),
                            'href': 'javascript: void(0)'}
        # EVH: Build cross reference dictionaries for ToC refs
        toclist = []  # ['toclabel']
        tocdict = {}  # {'toclabel',['locstr','label text']}
        labeldict = {}  # {'labeltag':['loc. URL','chapnum.labelnum']}
        tocrefdict = {}  # {'tocref':[['locstr'],['parent name']]}
        labelcnt = {}  # {'labeltag':cnt}
        chapref = '0'
        for label in tree.xpath('.//label|//toclabel'):
            locstr = label.get('tmploc')
            if locstr.split('.')[-1] == '0':
                locstr = locstr[:-2]
                hlabel = True
            else:
                hlabel = False
            locref = mapdict[locstr][2]
            labelref = label.text
            if locref.split('.')[0] != chapref:
                chapref = locref.split('.')[0]
                labelcnt = {}  # Reset label count
            if hlabel:
                labeldict[labelref] = [mapdict[locstr][0], locref]
            else:
                labeltag = labelref.split(':')[0]
                if labeltag in labelcnt:
                    labelcnt[labeltag] += 1
                else:
                    labelcnt[labeltag] = 1
                if chapref == '0':
                    labelnum = '{}'.format(labelcnt[labeltag])
                else:
                    labelnum = '{}.{}'.format(chapref, labelcnt[labeltag])
                if ':' in labelref:
                    labeltag += ':' + labelnum
                labeldict[labelref] = [mapdict[locstr][0], labeltag]
            # Get label tail and parent text, and remove label
            labeltail = label.tail
            plabel = label.getparent()
            ptext = plabel.text
            if labeltail != ' ' and (labeltail is not None):
                if ptext == '\n' or (ptext is None):
                    ptext = labeltail
                else:
                    ptext = ptext[:-1] + labeltail  # remove ptext CR, add tail
            if label.tag == 'toclabel':
                toclist.append(labelref)
                tocdict[labelref] = [locstr, ptext]
                # Change URL to point to the ToC location
                labeldict[labelref][0] = ('../tocindex/#anchor{}'.
                                          format(labeldict[labelref][1].
                                                 upper().replace(r'.', 'p').
                                                 replace(':', '')))
            if plabel.tag == 'p':
                label = plabel
                plabel = plabel.getparent()
            plabel.text = ptext
            plabel.remove(label)
        for tocref in tree.findall('.//tocref'):
            tagref = tocref.text
            locstr = tocref.get('tmploc')
            paref = tocref.getparent()
            paref.text += tocref.tail
            paref.remove(tocref)
            while paref.tag not in ['html', 'problem', 'vertical']:
                paref = paref.getparent()
                pareftag = paref.tag
            # EVH: Prepend letter to identify content type
            if pareftag == 'vertical':
                parind = []
                for i, child in enumerate(paref):
                    if child.tag in ['html', 'problem']:
                        parind = min(parind, i)
                    if child.tag == 'problem':
                        pareftag = 'problem'
                paref = paref[parind]
            if pareftag == 'problem':
                parefname = 'P' + paref.get('display_name')
                oldtag = paref.get('measureable_outcomes')
                tagname = tagref
                if ':' in tagname:
                    tagname = tagname.split(':')[1]
                if oldtag is None:
                    newtag = tagname
                else:
                    newtag = oldtag + ',' + tagname
                paref.set('measureable_outcomes', newtag)
            else:
                parefname = 'H' + paref.get('display_name')
            if tagref in tocrefdict:
                tocrefdict[tagref][0].append(locstr)
                tocrefdict[tagref][1].append(parefname)
            else:
                tocrefdict[tagref] = [[locstr], [parefname]]
            taglist = paref.find(".//p[@id='taglist']")
            if taglist is None:
                taglist = etree.Element('p', id='taglist', tmploc=locstr,
                                        tags=tagref)
                paref.insert(0, taglist)
            else:
                taglist.set('tags', taglist.get('tags') + ',' + tagref)
        # EVH: Parse taglist to create ToC button links at the top of each vert
        for taglist in tree.findall(".//p[@id='taglist']"):
            locstr = taglist.get('tmploc')
            tags = taglist.get('tags').split(',')
            for tocref in tags:
                tocrefid = tocref
                if ':' in tocrefid:
                    tocrefid = tocrefid.split(':')[1]
                if tocref not in labeldict:
                    continue
                link = etree.SubElement(
                    taglist, 'button',
                    {'type': "button", 'border-radius': "2px",
                     'title': "{}:\n{}".format(labeldict[tocref][1].upper().
                                               replace(':', ''),
                                               tocdict[tocref][1]),
                     'style': "cursor:pointer", 'class': "mo_button",
                     'onClick': ("window.location.href='{}{}'".
                                 format('../' * (len(locstr.split('.')) - 1),
                                        labeldict[tocref][0]))})
                link.text = labeldict[tocref][1].upper().replace(':', '')
                link.set('id', tocrefid)
        tochead = ['h2', 'h3', 'h4']
        if len(toclist) != 0:
            # EVH: Start building tocindex.html
            toctree = etree.Element('html')
            toctree.append(etree.fromstring('<head></head>'))
            tocbody = etree.SubElement(toctree, 'body')
            tocbody.append(etree.Element('h1'))
            tocbody[0].text = 'Table of Contents'
        while len(toclist) != 0:
            hlabel = False
            toclabel = toclist.pop(0)
            tocloc = tocdict[toclabel][0]
            tocname = tocdict[toclabel][1]
            if tocloc.split('.')[-1] == '0':
                hlabel = True
                tocloc = tocloc[:-2]
            while tocloc in maplist:
                tocentry = maplist.pop(0)
                entryname = mapdict[tocentry][1]
                toclevel = len(tocentry.split('.'))
                if toclevel == 1:
                    if tocentry.split('.')[0] != '1':
                        tocbody.append(etree.Element('br'))
                    # Insert chapter titles if no toclabel exist
                    if not hlabel:
                        tocitem = etree.Element(
                            'a', {'href': ('../courseware/' +
                                           mapdict[tocentry][0])})
                        tocitem.append(etree.Element('h2'))
                        tocitem[0].text = entryname
                        tocbody.append(tocitem)
            if toclabel in tocrefdict:
                toctag = labeldict[toclabel][1].replace(':', '')
                tocbody.append(etree.Element(
                    'a', {'name': 'anchor{}'.format(toctag.upper().
                                                    replace('.', 'p'))}))
                toctable = etree.Element(
                    'table',
                    {'id': 'label',
                     'class': 'wikitable collapsible collapsed'})
                toctable.append(etree.Element('tbody'))
                tablecont = etree.SubElement(toctable[0], 'tr')
                tablecont = etree.SubElement(tablecont, 'th')
                tablecont.append(etree.Element(
                    'a',
                    {'id': 'ind{}l'.format(toctag.replace('.', 'p')),
                     'onclick': ("$('#ind{}').toggle();return false;".
                                 format(toctag.replace('.', 'p'))),
                     'name': 'ind{}l'.format(toctag.replace('.', 'p')),
                     'href': '#'}))
                if hlabel:
                    tablecont = etree.SubElement(
                        tablecont[0], tochead[toclevel - 1])
                    tablecont.text = entryname
                else:
                    tablecont[0].append(etree.Element(
                        'strong', {'itemprop': 'name'}))
                    tablecont[0][0].text = toctag.upper()
                    tablecont = etree.SubElement(
                        tablecont, 'span', {'itemprop': 'description'})

                    tablecont.text = tocname

                tablecont = etree.SubElement(
                    toctable[0], 'tr',
                    {'id': 'ind{}'.format(toctag.replace('.', 'p')),
                     'style': 'display:none'})
                tablecont = etree.SubElement(tablecont, 'td')
                tablecont.append(etree.Element('h4'))
                tablecont[0].text = 'Learn'
                tablecont.append(etree.Element(
                    'ul', {'class': '{}learn'.format(toclabel.split(':')[0].
                                                     upper())}))
                tablecont.append(etree.Element('h4'))
                tablecont[2].text = 'Assess'
                tablecont.append(etree.Element(
                    'ul', {'class': '{}assess'.format(toclabel.split(':')[0].
                                                      upper())}))
                tocrefs = tocrefdict.pop(toclabel)
                tocrefnames = tocrefs[1]
                tocrefs = tocrefs[0]
                for tocref in tocrefs:
                    tableli = etree.Element('li')
                    tableli.append(etree.Element(
                        'a', {'href': ('../courseware/' +
                                       mapdict[tocref][0]),
                              'itemprop': 'name'}))
                    tocrefname = tocrefnames.pop(0)
                    tableli[0].text = tocrefname[1:]
                    if tocrefname[0] == 'H':
                        tablecont[1].append(tableli)
                    else:
                        tablecont[3].append(tableli)
            else:
                toctable = etree.Element('a', {'href': ('../courseware/' +
                                                        mapdict[tocloc][0])})
                if hlabel:
                    tablecont = etree.SubElement(
                        toctable, tochead[toclevel - 1])
                    tablecont.text = entryname
                else:
                    toctable.append(etree.Element(
                        'strong', {'itemprop': 'name'}))
                    toctable[0].text = (labeldict[toclabel][1].upper().
                                        replace(':', ''))
                    tablecont = etree.SubElement(
                        toctable, 'span', {'itemprop': 'description'})
                    tablecont.text = tocname
            tocbody.append(toctable)
        if len(tocdict) != 0:
            print "Writing ToC index content..."
            if not os.path.exists(self.output_dir):
                os.mkdir(self.output_dir)
            if not os.path.exists(self.output_dir / 'tabs'):
                os.mkdir(self.output_dir / 'tabs')
            tocf = open(self.output_dir / 'tabs' / 'tocindex.html', 'w')
            tocf.write(etree.tostring(
                toctree, method='html', pretty_print=True))
            tocf.close()

        class MissingLabel(Exception):
            '''
            Exception raised when a referrence to a non-existent label is found
            '''

            def __init__(self, value):
                '''
                Add a new value to the Exception call
                Arg: value (str)
                '''
                self.value = value

            def __str__(self):
                '''
                Return the value of the Exception as a string
                '''
                return repr(self.value)

        # EVH: Check for unused tocrefs
        for tocref in tocrefdict:
            try:
                raise MissingLabel(tocref)
            except MissingLabel as referr:
                print ('WARNING: There is a reference to non-existent '
                       'ToC label: {}'.format(str(referr)))

        # EVH: Handle equation refs. Search for labels and build dictionaries
        eqndict = {}  # {'eqnlabel':'eqnnum'}
        eqnattrib = {}  # {'eqnlabel':{'attrib':'value'}}
        chapref = '0'
        eqncnt = 0
        for table in tree.xpath('.//table[@class="equation"]|'
                                './/table[@class="eqnarray"]'):
            locstr = table.attrib.pop('tmploc')
            if not locstr:
                continue
            locref = mapdict[locstr][2]
            if chapref != locref.split('.')[0]:
                chapref = locref.split('.')[0]
                eqncnt = 0
            for tr in table.findall('.//tr'):  # Max one label per table row
                eqnnumcell = None
                eqnlabel = []
                for td in tr.findall('.//td'):
                    if td.get('class') == 'eqnnum':
                        eqnnumcell = td
                        # EVH: Use plasTeX output to handle equation numbering
                        eqncnt += 1
                        if chapref == '0':
                            eqnnum = '{}'.format(eqncnt)
                        else:
                            eqnnum = '{}.{}'.format(chapref, eqncnt)
                        tr.remove(eqnnumcell)
                        eqnnumcell = etree.SubElement(
                            tr, "td", attrib=eqnnumcell.attrib)
                        eqnnumcell.text = '({})'.format(eqnnum)
                        eqnnumsty = eqnnumcell.get('style')
                        eqnnumsty = re.sub('text-align:[a-zA-Z]+;', '', eqnnumsty)
                        eqnnumsty += ';text-align:right'
                        eqnnumcell.set('style', eqnnumsty)
                    elif td.text is not None:
                        eqncontent = td.text
                        if re.search(r'\\label\{(.*?)\}',
                                     eqncontent, re.S) is not None:
                            eqnlabel = re.findall(r'\\label\{(.*?)\}',
                                                  eqncontent, re.S)
                            eqncontent = re.sub(r'\\label{.*?}', r'',
                                                eqncontent)
                            td.text = eqncontent
                if len(eqnlabel) != 0:
                    # NOTE: EVH 2015-07-24 find a better way to handle labels
                    # to unnumbered equations
                    if eqnnumcell is None:
                        eqnnum = 'NaN'
                    eqnlabel = eqnlabel[0]
                    eqnlabel = eqnlabel.replace(' ', '')
                    eqndict[eqnlabel] = '{}'.format(eqnnum)
                    # EVH: Set id for linking if pop-up flag is False
                    tr.set('id', 'eqn{}'.format(eqnnum.replace('.', 'p')))
                    eqnattrib[eqnlabel] = {
                        'href': '{}#eqn{}'.format(mapdict[locstr][0],
                                                  eqnnum.replace('.', 'p')),
                        'onClick': 'location.reload()'}
                if self.popup_flag and len(eqnlabel) != 0:
                    eqnattrib[eqnlabel]['href'] = 'javascript: void(0)'
                    eqntablecontent = (etree.tostring(
                        tr, encoding="utf-8", method="html")).rstrip()
                    eqntablecontent = ''.join(re.findall(
                        r'\[mathjax[a-z]*\](.*?)\[/mathjax[a-z]*\]',
                        eqntablecontent, re.S))
                    eqntablecontent = re.escape('$$' + eqntablecontent + '$$')
                    if re.search(r'\\boxed', eqntablecontent,
                                 re.S) is not None:
                        eqntablecontent = eqntablecontent.replace(
                            r'\boxed', '')
                    eqntablecontent = (
                        "<table width=\"100%%\" cellspacing=\"0\""
                        "cellpadding=\"7\" style=\"table-layout:auto;"
                        "border-style:hidden\"><tr><td style=\"width:80%%;"
                        "vertical-align:middle;text-align:center;"
                        "border-style:hidden\">{}</td><td style=\"width:20%%;"
                        "vertical-align:middle;text-align:left;"
                        "border-style:hidden\">({})</td></tr></table>".
                        format(eqntablecontent, eqnnum))
                    mathjax = (
                        "<script type=\"text/javascript\" src=\"https://edx-"
                        "static.s3.amazonaws.com/mathjax-MathJax-727332c/Math"
                        "Jax.js?config=TeX-MML-AM_HTMLorMML-full\"> </script>")
                    htmlstr = (
                        "\'<html><head>{}</head><body>{}</body></html>\'".
                        format(mathjax, eqntablecontent))
                    eqnattrib[eqnlabel]['onClick'] = (
                        "return newWindow({}, \'Equation {}\');".
                        format(htmlstr, eqnnum))

        # EVH: Build keymap dictionary for keywords specified by the \index
        # command
        keymap = {}  # {keyword: [[URL], [display_name]]}
        for indexref in tree.findall('.//index'):
            locstr = indexref.get('tmploc')
            keyref = indexref.text
            if keyref in keymap:
                keymap[keyref][0].append(mapdict[locstr][0])
                keymap[keyref][1].append(mapdict[locstr][1])
            else:
                keymap[keyref] = [[mapdict[locstr][0]],
                                  [mapdict[locstr][1]]]
            p = indexref.getparent()
            p.remove(indexref)

        # EVH: Find and replace references everywhere with ref number and link
        for aref in tree.findall('.//ref'):
            reflabel = aref.text
            locstr = aref.attrib.pop('tmploc')
            if self.popup_flag:
                relurl = ''
            else:
                relurl = '../' * (len(locstr.split('.')) - 1)
            if reflabel in figdict:
                aref.tag = 'a'
                aref.text = figdict[reflabel]
                for attrib in figattrib[reflabel]:
                    aref.set(attrib, figattrib[reflabel][attrib])
                rawref = aref.get('href')
                aref.set('href', (relurl + rawref))
            elif reflabel in labeldict:
                aref.tag = 'a'
                aref.text = labeldict[reflabel][1].replace(':', ' ')
                aref.set('href', ('../' * (len(locstr.split('.')) - 1) +
                                  labeldict[reflabel][0]))
                aref.set('target', "_blank")
            elif reflabel in eqndict:
                aref.tag = 'a'
                aref.text = eqndict[reflabel]
                for attrib in eqnattrib[reflabel]:
                    aref.set(attrib, eqnattrib[reflabel][attrib])
                rawref = aref.get('href')
                aref.set('href', (relurl + rawref))
            else:
                try:
                    raise MissingLabel(aref.text)
                except MissingLabel as referr:
                    print ('WARNING: There is a reference to non-existent '
                           'label: {}'.format(str(referr)))

        if len(keymap) != 0:
            if not os.path.exists(self.output_dir):
                os.mkdir(self.output_dir)
            if not os.path.exists(self.output_dir / 'static'):
                os.mkdir(self.output_dir / 'static')
            print "Writing key_map.json to static/ ..."
            kwjson = open(self.output_dir / 'static' / 'key_map.json', 'w')
            kwjson.write(json.dumps(keymap, default=lambda o: o.__dict__))
            kwjson.close()

    def process_askta(self, tree):
        '''
        add "Ask TA!" links
        arguments are taken as space delimited settings

        if "settings" set, then:
           - save key,value for next uses of edXaskta
           - do not display a link

        examples:

        % sets settings, does not display link
        \edXaskta{settings=1 label="Ask TA!" url_base="htps://edx.org/mycourse" to:"me@example.edu" cc:"ta@example.edu"}

        % displays Email TA link
        \edXaskta{label="Email TA" subject:"help"}
        '''

        special_attribs = ['url_base', 'cnt', 'label']

        if not hasattr(self, 'askta_data'):
            subject = "Question about {name}"
            body = "This is a question about the problem at COURSE_URL/{url_name}\n\n"
            self.askta_data = {'cnt': 0, 'label': 'Ask TA!', 'to': '', 'cc': '', 'subject': subject,
                               'body': body,
                               'url_base': 'https://edx.org',
                               }

        for askta in tree.findall('.//askta'):
            text = askta.text
            args = {}
            if text:
                argset = split_args_with_quoted_strings(text)
                try:
                    args = dict([x.split('=', 1) for x in argset])
                    for arg in args:
                        args[arg] = self.stripquotes(args[arg], checkinternal=True)
                except Exception, err:
                    print "Error %s" % err
                    print "Failed in parsing args to edXaskta = %s" % text
                    raise
                if 'settings' in args:
                    args.pop('settings')
                    self.askta_data.update(args)
                    # print "askTA settings updated: %s" % self.askta_data
                    # remove this element from xml tree
                    self.remove_parent_p(askta)
                    p = askta.getparent()
                    p.remove(askta)
                    continue

            # generate button link, something like this:
            #   <input style="float:right" class="check Check" type="button" value="Ask TA!" onclick="SendMail();"/>
            # <script type="text/javascript">
            # var amp = String.fromCharCode(38);
            # function SendMail() {
            #          var link = "mailto:me@example.com"
            #             + "?cc=myCCaddress@example.com"
            #             + amp + "subject=" + escape("This is my subject")
            #             + amp + "body=";
            #          window.open(link,'AskTA', "height=500,width=700");
            # }
            # </script>

            data = {}
            data.update(self.askta_data)
            data.update(args)

            display_name = ''
            url_name = ''
            for parent in askta.xpath('ancestor::*')[::-1]:
                display_name = parent.get('display_name', '')
                if display_name:
                    url_name = parent.get('url_name')
                    break

            data['subject'] = data['subject'].format(name=display_name)
            data['body'] = data['body'].format(url_name=url_name, **data)

            self.askta_data['cnt'] += 1
            smfn = 'SendMail_%d' % self.askta_data['cnt']

            askta.tag = 'span'
            askta.text = ''

            atin = etree.SubElement(askta, 'input')
            atin.set('style', 'float:right')
            atin.set('class', 'check Check')
            atin.set('value', data['label'])
            atin.set('type', 'button')
            atin.set('onclick', '%s();' % smfn)

            for attrib in special_attribs:
                data.pop(attrib)

            atlid = 'aturl_%s' % self.askta_data['cnt']
            atlink = etree.SubElement(askta, 'a')
            atlink.set('style', 'display:none')
            atlink.set('href', '/course/jump_to_id')
            atlink.set('id', atlid)

            mailto = 'mailto:%s' % data['to']
            data.pop('to')
            body = data.pop('body')
            mailto += '?' + urllib.urlencode(data)
            mailto += '&' + urllib.urlencode({'body': body})

            jscode = ('\nfunction %s() {\n'
                      '    var cu = encodeURI(window.location.origin + $("#%s").attr("href"));\n'
                      '    var link = "%s";\n'
                      '    link = link.replace("COURSE_URL", cu);\n'
                      '    link = link.replace(/&/g, String.fromCharCode(38));\n'
                      '    console.log(link);\n'
                      '    Logger.log("askta",{link:link});\n'
                      '    window.open(link, "AskTA", "height=500,width=700"); \n'
                      '}') % (smfn, atlid, mailto)

            script = etree.SubElement(askta, 'script')
            script.set('type', 'text/javascript')
            script.text = jscode

    @staticmethod
    def stripquotes(x, checkinternal=False):
        if x.startswith('"') and x.endswith('"'):
            if checkinternal and '"' in x[1:-1]:
                return x
            return x[1:-1]
        if x.startswith("'") and x.endswith("'"):
            return x[1:-1]
        return x

    def process_edxcite(self, tree):
        '''
        Add citation link visible on mouse hoover.
        '''
        if not hasattr(self, 'edxcitenum'):
            self.edxcitenum = 0
        for edxcite in tree.findall('.//edxcite'):
            self.edxcitenum += 1
            ref = edxcite.get('ref', None)
            if ref is None or not ref:
                ref = '[%d]' % self.edxcitenum
            text = edxcite.text
            exc = etree.Element('a')
            edxcite.addnext(exc)
            sup = etree.SubElement(exc, 'sup')
            sup.text = ref
            exc.set('href', '#')
            exc.set('title', text)
            # print "  --> %s" % etree.tostring(exc)
            p = edxcite.getparent()
            p.remove(edxcite)

    @staticmethod
    def remove_parent_p(xml):
        '''
        If xml is inside an otherwise empty <p>, then push it up and remove the <p>
        '''
        p = xml.getparent()
        todrop = xml
        where2add = xml
        if p.tag == 'p' and not p.text.strip() and len(p) == 1:	 # if in empty <p> then remove that <p>
            todrop = p
            where2add = p
            p = p.getparent()

        # move from xml to parent: text, children, and tail
        if xml.text:
            if xml.getprevious() is not None:
                if xml.getprevious().tail:
                    xml.getprevious().tail += xml.text
                else:
                    xml.getprevious().tail = xml.text
            else:
                if p.text:
                    p.text += xml.text
                else:
                    p.text = xml.text
        for child in xml:
            where2add.addprevious(child)
        if xml.tail:
            if 'child' in locals():
                if child.tail:
                    child.tail += xml.tail
                else:
                    child.tail = xml.tail
            else:
                if p.text:
                    p.text += xml.tail
                else:
                    p.text = xml.tail
        p.remove(todrop)

    def process_edxxml(self, tree):
        '''
        move content of edXxml into body
        If edXxml is within a <p> then drop the <p>.  This allows edXxml to be used for discussion and video.
        '''
        for edxxml in tree.findall('.//edxxml'):
            self.remove_parent_p(edxxml)

    def process_video(self, tree):
        '''
        If the "youtubeid" begins with "http" then make the video an html5 video.
        '''
        for video in tree.findall('.//video'):
            ytid = video.get('youtube_id_1_0')
            if ytid.startswith('http'):
                video.set('html5_sources', '["%s"]' % ytid)
                video.set('youtube_id_1_0', '')
                vsource = etree.Element('source')
                vsource.set('src', ytid)
                video.append(vsource)

    def process_lti(self, tree):
        '''
        For LTI elements, any custom_* attributes should be moved into a special single
        "custom_parameters" attribute.
        '''
        for lti in tree.findall('.//lti'):
            cplist = []
            for key, val in lti.attrib.items():
                if key.startswith('custom_'):
                    cplist.append("%s=%s" % (key[7:], val))  # strip "custom_" prefix
                    lti.attrib.pop(key)
            if cplist:
                lti.set('custom_parameters', '[%s]' % ', '.join(['"' + x + '"' for x in cplist]))
            if self.verbose:
                print "    lti %s, cp=%s" % (lti, lti.get('custom_parameters'))

    def process_showhide(self, tree):
        for showhide in tree.findall('.//edxshowhide'):
            desc = showhide.get('description', '')
            oneup = showhide.getparent()
            newsh = etree.SubElement(oneup, 'div', {'class': 'hideshowbox'})
            sub1 = etree.SubElement(newsh, 'h4',
                                    {'onclick': 'hideshow(this);',
                                     'style': 'margin: 0px'})
            sub1.text = desc
            etree.SubElement(sub1, 'span',
                             {'class': 'icon-caret-down toggleimage'})
            newsh.append(showhide)
            showhide.tag = 'div'  # change edxshowhide tag
            showhide.attrib.pop('description')  # remove description
            showhide.set('class', 'hideshowcontent')
            sub2 = etree.SubElement(newsh, 'p',
                                    {'class': 'hideshowbottom',
                                     'onclick': 'hideshow(this);',
                                     'style': 'margin: 0px'})
            subsub2 = etree.SubElement(sub2, 'a',
                                       {'href': 'javascript: {return false;}'})
            subsub2.text = 'Show'
            par = newsh.getparent()
            while (par.tag != 'html') and (par.tag != 'problem'):
                par = par.getparent()
                if par.tag == 'vertical' or par.tag == 'sequential':
                    raise Exception("Must use showhide inside html or "
                                    "problem element")
                    break
            scriptforsh = etree.Element('SCRIPT',
                                        {'type': 'text/javascript',
                                         'src': '/static/latex2edx.js'})
            styleforsh = etree.Element('LINK',
                                       {'type': 'text/css',
                                        'rel': 'stylesheet',
                                        'href': '/static/latex2edx.css'})
            if len(par.findall('.//SCRIPT[@src="/static/latex2edx.js"]')) == 0:
                par.append(scriptforsh)
                par.append(styleforsh)
                staticdir = self.output_dir / 'static'
                if not os.path.exists(staticdir):
                    if not os.path.exists(self.output_dir):
                        os.mkdir(self.output_dir)
                    os.mkdir(staticdir)
                if not os.path.exists(staticdir / 'latex2edx.js'):
                    l2ejs = pkg_resources.resource_filename(__name__,
                                                            'latex2edx.js')
                    cmd = 'cp {} {}/'.format(l2ejs, staticdir)
                    print '----> Copying showhide JavaScript: {}'.format(cmd)
                    sys.stdout.flush()
                    os.system(cmd)
                if not os.path.exists(staticdir / 'latex2edx.css'):
                    l2ecss = pkg_resources.resource_filename(__name__,
                                                             'latex2edx.css')
                    cmd = 'cp {} {}/'.format(l2ecss, staticdir)
                    print '----> Copyting showhide CSS: {}'.format(cmd)
                    sys.stdout.flush()
                    os.system(cmd)

    def process_include(self, tree, do_python=False):
        '''
        Include XML or python file.

        For python files, wrap inside <script><![CDATA[ ... ]]></script>
        '''
        tag = './/edxinclude'
        cmd = 'edXinclude'
        if do_python:
            tag += 'py'
            cmd += "py"
        for include in tree.findall(tag):
            incfn = include.text
            linenum = include.get('linenum', '<unavailable>')
            texfn = include.get('filename', '<unavailable>')
            if incfn is None:
                print "Error: %s must specify file to include!" % cmd
                raise Exception(self.standard_error_msg(include))
            incfn = incfn.strip()
            if not os.path.exists(incfn):
                print "Error: include file %s does not exist!" % incfn
                raise Exception(self.standard_error_msg(include))
            try:
                incdata = open(incfn).read()
            except Exception, err:
                print "Error %s: cannot open include file %s to read" % (err, incfn)
                raise Exception(self.standard_error_msg(include))

            # if python script, then check its syntax
            if do_python:
                try:
                    py_compile.compile(incfn, doraise=True)
                except Exception as err:
                    print "Error in python script %s! Err=%s" % (incfn, err)
                    print "Aborting!"
                    raise Exception(self.standard_error_msg(include))

            try:
                if do_python:
                    incxml = etree.fromstring('<script><![CDATA[\n%s\n]]></script>' % incdata)
                else:
                    incxml = etree.fromstring(incdata)
            except Exception, err:
                print "Error %s parsing XML for include file %s" % (err, incfn)
                print "See tex file %s line %s" % (texfn, linenum)
                raise Exception(self.standard_error_msg(include))

        # remove parent <p> if it exists
            parent = include.getparent()
            pp = parent.getparent()
            if parent.tag == 'p' and not parent.text.strip() and pp is not None:
                parent.addprevious(include)
                pp.remove(parent)

            print "--> including file %s at line %s" % (incfn, linenum)
            if incxml.tag == 'html' and len(incxml) > 0:  # strip out outer <html> container
                for k in incxml:
                    include.addprevious(k)
            else:
                include.addprevious(incxml)
            p = include.getparent()
            if p is not None:
                p.remove(include)

    def process_includepy(self, tree):
        '''
        Handle \edXincludepy{script_file.py} inclusion of python scripts.
        '''
        self.process_include(tree, do_python=True)

    @staticmethod
    def get_filename_and_linenum(elem):
        linenum = elem.get('linenum', '<unavailable>')
        texfn = elem.get('tex_filename', elem.get('filename', '<unavailable>'))
        return "file {} line {}".format(texfn, linenum)

    def standard_error_msg(self, elem):
        msg = "Error processing element {} in {}".format(elem.tag, self.get_filename_and_linenum(elem))
        return msg

    def process_dndtex(self, tree):
        '''
        Handle \edXdndtex{dnd_file.tex} inclusion of latex2dnd tex inputs.
        '''
        tag = './/edxdndtex'
        for dndxml in tree.findall(tag):
            dndfn = dndxml.text
            linenum = dndxml.get('linenum', '<unavailable>')
            texfn = dndxml.get('filename', '<unavailable>')
            if dndfn is None:
                print "Error: {} must specify dnd tex filename!".format(tag)
                print "See tex file {} line {}".format(texfn, linenum)
                raise
            dndfn = dndfn.strip()
            if not dndfn.endswith('.tex'):
                print "Error: dnd file {} should be a .tex file!".format(dndfn)
                print "See tex file {} line {}".format(texfn, linenum)
                raise
            if not os.path.exists(dndfn):
                print "Error: dnd tex file {} does not exist!".format(dndfn)
                print "See tex file {} line {}".format(texfn, linenum)
                raise
            try:
                open(dndfn).read()
            except Exception, err:
                print "Error {}: cannot open dnd tex file {} to read".format(err, dndfn)
                print "See tex file {} line {}".format(texfn, linenum)
                raise

            # Use latex2dnd to compile dnd tex into edX XML.
            #
            # For dndfile.tex, at least two files must be produced: dndfile_dnd.xml and
            # dndfile_dnd.png
            #
            # we copy all the *.png files to static/images/<dndfile>/
            #
            # run latex2dnd only when the dndfile_dnd.xml file is older than dndfile.tex

            fnb = os.path.basename(dndfn)
            fnpre = fnb[:-4]
            fndir = path(os.path.dirname(dndfn))
            xmlfn = fndir / (fnpre + '_dnd.xml')

            run_latex2dnd = False
            if not os.path.exists(xmlfn):
                run_latex2dnd = True
            if not run_latex2dnd:
                dndmt = os.path.getmtime(dndfn)
                xmlmt = os.path.getmtime(xmlfn)
                if dndmt > xmlmt:
                    run_latex2dnd = True
            if run_latex2dnd:
                options = ''
                if dndxml.get('can_reuse', 'False').lower().strip() != 'false':
                    options += '-C'
                cmd = 'cd "%s"; latex2dnd -r %s -v %s %s.tex' % (fndir, dndxml.get('resolution', 210), options, fnpre)
                print "--> Running %s" % cmd
                sys.stdout.flush()
                status = os.system(cmd)
                if status:
                    print "Oops - latex2dnd apparently failed - aborting!"
                    raise
                imdir = self.output_dir / ('static/images/%s' % fnpre)
                os.system('mkdir -p %s' % imdir)
                cmd = "cp %s/%s*.png %s/" % (fndir, fnpre, imdir)
                print "----> Copying dnd images: %s" % cmd
                sys.stdout.flush()
                status = os.system(cmd)
                if status:
                    print "Oops - copying images from latex2dnd apparently failed - aborting!"
                    raise
            else:
                print "--> latex2dnd XML file %s is up to date: %s" % (xmlfn, fnpre)

            # change dndtex tag to become include
            # change filename to become dndfile_dnd.xml
            # this will trigger an include of that XML in process_include, which happens after this filter

            dndxml.tag = 'edxinclude'
            dndxml.text = xmlfn

    def process_general_hint_system(self, tree):
        '''
        Include general_hint_system.py script for problems which have hints specified.
        '''
        mydir = os.path.dirname(__file__)
        libpath = path(os.path.abspath(mydir + '/python_lib'))
        ghsfn = libpath / 'general_hint_system.py'

        # find all instances of <edx_general_hint_system />,
        # but at most one per problem

        for problem in tree.findall('.//problem'):
            isdone = False
            for eghs in problem.findall('.//edx_general_hint_system'):
                incxml = etree.fromstring('<script><![CDATA[\n%s\n]]></script>' % open(ghsfn).read())
                if not isdone:
                    eghs.addprevious(incxml)
                    # print "  added eghs to problem %s" % problem.get('url_name')
                    isdone = True
                p = eghs.getparent()
                p.remove(eghs)

    def check_all_python_scripts(self, tree):
        '''
        Run syntax check on all python scripts
        '''
        for script in tree.findall('.//script[@type="text/python"]'):
            pyfile = tempfile.NamedTemporaryFile(mode='w', delete=False)
            if script.text is None:
                print "Warning: empty script!"
                print "Script location: %s" % etree.tostring(script)
                continue
            try:
                pyfile.write(script.text)
            except Exception as err:
                print "Error checking python script %s" % script.text
                print str(err)
                print "Script location: %s" % etree.tostring(script)
                continue
            pyfile.close()
            try:
                py_compile.compile(pyfile.name, doraise=True)
            except Exception as err:
                print "Error in python script %s! Err=%s" % (pyfile.name, err)
                print "Script location: %s" % etree.tostring(script)
                print "Aborting!"
                raise Exception(self.standard_error_msg(script))
            os.unlink(pyfile.name)

    def add_url_names(self, xml):
        '''
        Generate unique url_name database keys for all XML descriptor tags, for
        which the user did not provide one.  Do this by recursively walking the
        xml tree.
        '''
        # print "add_url_names: %s" % xml.tag
        if xml.tag in self.DescriptorTags:
            if not xml.tag == 'course':
                dn = xml.get('display_name', '')
                if not dn:
                    dn = xml.getparent().get('display_name', '') + '_' + xml.tag
                new_un = self.make_url_name(xml.get('url_name', dn), xml.tag)
                if 'url_name' in xml.keys() and not new_un == xml.get('url_name'):
                    print "Warning: url_name %s changed to %s" % (xml.get('url_name'), new_un)
                xml.set('url_name', new_un)
        if xml.tag not in ['problem', 'html']:
            for child in xml:
                self.add_url_names(child)

    def make_url_name(self, s, tag=''):
        '''
        Turn string s into a valid url_name.
        Use tag if provided.
        '''
        map = {'"\':<>': '',
               ',().;=+ ': '_',
               '&': 'and',
               '[': 'LB_',
               ']': '_RB',
               '?#* ': '_',
               u'\u2013': '-',
               u'\u2014': '-',
               }
        if not self.allow_dirs:
            map['/'] = '_'
        if not s:
            s = tag
        for m, v in map.items():
            for ch in m:
                s = s.replace(ch, v)
        if self.allow_dirs:
            # Have to do this after the rest of the mapping, as we don't want
            # ': to turn into nothing (ordering in dictionary is not guaranteed)
            s = s.replace('/', ':')
        if s in self.URLNAMES and not s.endswith(tag):
            s = '%s_%s' % (tag, s)
        while s in self.URLNAMES:
            s += 'x'
        self.URLNAMES.append(s)
        return s

    @staticmethod
    def do_attrib_string(elem):
        '''
        parse attribute strings, and add to xml elements.
        attribute strings are space delimited, and optional for elements
        like chapter, sequential, vertical, text
        '''
        attrib_string = elem.get('attrib_string', '')
        if attrib_string:
            attrib_list = split_args_with_quoted_strings(attrib_string)
            if len(attrib_list) == 1 & len(attrib_list[0].split('=')) == 1:  # a single number n is interpreted as weight="n"
                elem.set('weight', attrib_list[0])
            else:  # the normal case, can remove backwards compatibility later if desired
                for s in attrib_list:
                    attrib_and_val = s.split('=')
                    if len(attrib_and_val) != 2:
                        print "ERROR! the attribute list '%s' for element %s is not properly formatted" % (attrib_string, elem.tag)
                        # print "attrib_and_val=%s" % attrib_and_val
                        print etree.tostring(elem)
                        sys.exit(-1)
                    elem.set(attrib_and_val[0], attrib_and_val[1].strip("\""))  # remove extra quotes
        if 'attrib_string' in elem.keys():
            elem.attrib.pop('attrib_string')  # remove attrib_string

    def fix_attrib_string(self, xml):
        '''
        Convert attrib_string in <problem>, <chapter>, etc. to attributes, intelligently.
        '''
        TAGS = ['problem', 'chapter', 'sequential', 'vertical', 'course', 'html', 'video', 'discussion', 'edxdndtex',
                'conditional', 'lti']
        for tag in TAGS:
            for elem in xml.findall('.//%s' % tag):
                self.do_attrib_string(elem)

    def fix_xhtml_descriptor_in_p(self, xml):
        '''
        Sometimes have <sequential><p><problem>...</problem></p></sequential>
        Have to remove contaiing <p>
        This happens for problem, chapter, sequential, html, any DescriptorTag
        '''
        for tag in self.DescriptorTags:
            for elem in xml.findall('.//%s' % tag):
                parent = elem.getparent()
                if parent.tag == 'p':
                    for pcont in parent:
                        parent.addprevious(pcont)  # move each element in <p> up before <p>
                    parent.getparent().remove(parent)  # remove the <p>


def CommandLine():
    import pkg_resources  # part of setuptools
    version = pkg_resources.require("latex2edx")[0].version
    parser = optparse.OptionParser(usage="usage: %prog [options] filename.tex",
                                   version="%prog version " + version)
    parser.add_option('-v', '--verbose',
                      dest='verbose',
                      default=False, action='store_true',
                      help='verbose error messages')
    parser.add_option("-o", "--output-xbundle",
                      action="store",
                      dest="output_fn",
                      default="",
                      help="Filename for output xbundle file",)
    parser.add_option("-d", "--output-directory",
                      action="store",
                      dest="output_dir",
                      default="course",
                      help="Directory name for output course XML files",)
    parser.add_option("-c", "--config-file",
                      action="store",
                      dest="config_file",
                      default="latex2edx_config",
                      help="configuration file to load",)
    parser.add_option("-m", "--merge-chapters",
                      action="store_true",
                      dest="merge",
                      default=False,
                      help="merge chapters into existing course directory",)
    parser.add_option("-P", "--update-policy-file",
                      action="store_true",
                      dest="update_policy",
                      default=False,
                      help="update policy.json from settings in latex file",)
    parser.add_option("--suppress-policy-settings",
                      action="store_true",
                      dest="suppress_policy",
                      default=False,
                      help="suppress policy settings from XML files",)
    parser.add_option("--suppress-verticals",
                      action="store_true",
                      dest="suppress_verticals",
                      default=False,
                      help="do not automatically add extra verticals needed for Studio compatibility",)
    parser.add_option("-S", "--section-only",
                      action="store_true",
                      dest="section_only",
                      default=False,
                      help="export only edXsections (sequentials) -- no course or chapters",)
    parser.add_option("-x", "--xml-only",
                      action="store_true",
                      dest="xml_only",
                      default=False,
                      help="export only xbundle xml file -- no separate course content",)
    parser.add_option("--units-only",
                      action="store_true",
                      dest="units_only",
                      default=False,
                      help="export only units, including problem, html -- no course, chapter, section",)
    parser.add_option("--popups",
                      action="store_true",
                      dest="popups",
                      default=False,
                      help="enable equation and figure popup windows on clicking their references",)
    parser.add_option("--allow-directories",
                      action="store_true",
                      dest="allow_dirs",
                      default=False,
                      help="allow subdirectory structure in the xml output",)
    (opts, args) = parser.parse_args()

    if len(args) < 1:
        print 'latex2edx: wrong number of arguments'
        parser.print_help()
        sys.exit(-2)
    fn = args[0]

    config = DEFAULT_CONFIG
    # load local configuration file if available
    if os.path.exists(opts.config_file):
        lc = __import__(opts.config_file, fromlist=['local_config'])
        config.update(lc.local_config)

    c = latex2edx(fn, verbose=opts.verbose, output_fn=opts.output_fn,
                  output_dir=opts.output_dir,
                  do_merge=opts.merge,
                  update_policy=opts.update_policy,
                  suppress_policy=opts.suppress_policy,
                  suppress_verticals=opts.suppress_verticals,
                  section_only=opts.section_only,
                  xml_only=opts.xml_only,
                  units_only=opts.units_only,
                  popup_flag=opts.popups,
                  allow_dirs=opts.allow_dirs,
                  )
    c.convert()<|MERGE_RESOLUTION|>--- conflicted
+++ resolved
@@ -86,14 +86,9 @@
     This script can be run from any directory.
     '''
 
-<<<<<<< HEAD
     DescriptorTags = ['course', 'chapter', 'sequential', 'vertical', 'html',
                       'problem', 'video', 'conditional', 'combinedopenended',
-                      'randomize', 'discussion']
-=======
-    DescriptorTags = ['course', 'chapter', 'sequential', 'vertical', 'html', 'problem', 'video',
-                      'conditional', 'combinedopenended', 'randomize', 'discussion', 'lti']
->>>>>>> 58d08df6
+                      'randomize', 'discussion', 'lti']
 
     def __init__(self,
                  fn,
