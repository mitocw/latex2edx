--- conflicted
+++ resolved
@@ -1,74 +1,3 @@
-<<<<<<< HEAD
-    .arrow {
-      border: solid black;
-      border-width: 0 3px 3px 0;
-      display: inline-block;
-      padding: 3px;
-    }
-    .down {
-      transform: rotate(-45deg);
-      -webkit-transform: rotate(-45deg);
-    }
-    .up {
-      transform: rotate(45deg);
-      -webkit-transform: rotate(45deg);
-    }
-
-    .hideshowbox .hideshowbottom {
-     background-color: #F8F8F8;
-     color: black;
-     padding: 0px 5px 1px 3px;
-     margin: 0px;
-     font-size: 1.05em;
-     text-align: right;
-     border: solid #C4C5C7;
-     border-width: 1px 0px 0px 0px;
-     border-bottom-right-radius: 5px;
-     border-bottom-left-radius: 5px;
-     cursor: pointer;
-    }
-
-    .hideshowcontent p {
-     margin: 0px 0px 7px 0px;
-    }
-
-    .hideshowcontent {
-     display: none;
-     padding: 10px 10px 4px 10px;
-     background-color: #FFF;
-    }
-
-    .hideshowbox {
-     border: 1px solid #C4C5c7;
-     background-color: #C4C5c7;
-     margin: 22px 5px;
-     border-radius: 6px;
-    }
-
-    button.hideshowheader {
-       display:block;
-       width:100%;
-       margin:0px;
-
-       font-size: 1.05em;
-       font-weight: 600;
-       line-height: 1.4em;
-
-       text-align:left;
-       background-color: #F0F0F0;
-       background-image: linear-gradient(#F0F0F0,#F0F0F0);
-       color: black;
-
-       padding: 2px 4px 3px 6px;
-
-       border:0px solid black;
-       border-top-right-radius: 5px;
-       border-top-left-radius: 5px;
-
-       cursor: pointer;
-       font-family: inherit;
-    }
-=======
 .hideshowarrow {
   border: solid black;
   border-width: 0 3px 3px 0;
@@ -153,5 +82,4 @@
   background-color: #F0F0F0;
   background-image: none;
   box-shadow: none;
-}
->>>>>>> 1cfeb970
+}